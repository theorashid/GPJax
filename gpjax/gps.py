--- conflicted
+++ resolved
@@ -22,6 +22,7 @@
 import distrax as dx
 from chex import dataclass
 from jaxtyping import Array, Float
+import distrax as dx
 
 from .config import get_defaults
 from .covariance_operator import I
@@ -128,16 +129,10 @@
             n_test = t.shape[0]
             μt = self.mean_function(t, params["mean_function"])
             Ktt = gram(self.kernel, t, params["kernel"])
-<<<<<<< HEAD
             Ktt += self.jitter * I(n_test)
             Lt = Ktt.triangular_lower()
 
             return dx.MultivariateNormalTri(jnp.atleast_1d(μt.squeeze()), Lt)
-=======
-            Ktt += I(n_test) * self.jitter
-            L = jnp.linalg.cholesky(Ktt)
-            return dx.MultivariateNormalTri(jnp.atleast_1d(μt.squeeze()), L)
->>>>>>> f193bc8e
 
         return predict_fn
 
@@ -217,36 +212,24 @@
         Returns:
             Callable[[Float[Array, "N D"]], dx.MultivariateNormalTri]: A function that accepts an input array and returns the predictive distribution as a `dx.MultivariateNormalTri`.
         """
-<<<<<<< HEAD
         x, y, n = train_data.X, train_data.y, train_data.n
         gram, cross_covariance = (
             self.prior.kernel.gram,
             self.prior.kernel.cross_covariance,
         )
-=======
-        def predict(test_inputs: Float[Array, "N D"]) -> dx.MultivariateNormalTri:
-            x, y, n = train_data.X, train_data.y, train_data.n
->>>>>>> f193bc8e
-
-            # Observation noise σ²
-            obs_noise = params["likelihood"]["obs_noise"]
-            μx = self.prior.mean_function(x, params["mean_function"])
-
-<<<<<<< HEAD
+
+        # Observation noise σ²
+        obs_noise = params["likelihood"]["obs_noise"]
+        μx = self.prior.mean_function(x, params["mean_function"])
+
+        # Precompute covariance matrices
+        Kxx = gram(self.prior.kernel, x, params["kernel"])
+        Kxx += I(n) * self.jitter
+
         # Σ = Kxx + Iσ²
         Sigma = Kxx + I(n) * obs_noise
-=======
-            # Precompute covariance matrices
-            Kxx = gram(self.prior.kernel, x, params["kernel"])
-            Kxx += I(n) * self.jitter
-
-            # Σ = (Kxx + Iσ²) = LLᵀ
-            Sigma = Kxx + I(n) * obs_noise
-            L = jnp.linalg.cholesky(Sigma)
->>>>>>> f193bc8e
-
-            # w = L⁻¹ (y - μx)
-            w = jsp.linalg.solve_triangular(L, y - μx, lower=True)
+
+        def predict(test_inputs: Float[Array, "N D"]) -> dx.Distribution:
             t = test_inputs
             n_test = t.shape[0]
             μt = self.prior.mean_function(t, params["mean_function"])
@@ -265,15 +248,10 @@
             # Ktt  -  Ktx (Kxx + Iσ²)⁻¹ Kxt
             covariance = Ktt - jnp.matmul(Kxt.T, Sigma_inv_Kxt)
             covariance += I(n_test) * self.jitter
-            L = jnp.linalg.cholesky(covariance)
-
-<<<<<<< HEAD
+
             return dx.MultivariateNormalFullCovariance(
                 jnp.atleast_1d(mean.squeeze()), covariance.to_dense()
             )
-=======
-            return dx.MultivariateNormalTri(jnp.atleast_1d(mean.squeeze()), L)
->>>>>>> f193bc8e
 
         return predict
 
@@ -314,9 +292,7 @@
 
             # p(y | x, θ), where θ are the model hyperparameters:
 
-            marginal_likelihood = dx.MultivariateNormalTri(
-                jnp.atleast_1d(μx.squeeze()), L
-            )
+            marginal_likelihood = dx.MultivariateNormalTri(jnp.atleast_1d(μx.squeeze()), L)
 
             # log p(θ)
             log_prior_density = evaluate_priors(params, priors)
@@ -340,15 +316,7 @@
     jitter: Optional[float] = DEFAULT_JITTER
 
     def _initialise_params(self, key: PRNGKeyType) -> Dict:
-        """Initialise the parameter set of a non-conjugate GP posterior.
-
-        Args:
-            key (PRNGKeyType): A random number generator key.
-
-        Returns:
-            Dict: A dictionary of parameters that can be used to compute the posterior.
-        """
-
+        """Initialise the parameter set of a non-conjugate GP posterior."""
         parameters = concat_dictionaries(
             self.prior._initialise_params(key),
             {"likelihood": self.likelihood._initialise_params(key)},
@@ -358,15 +326,16 @@
 
     def predict(
         self, train_data: Dataset, params: Dict
-    ) -> Callable[[Float[Array, "N D"]], dx.MultivariateNormalTri]:
+    ) -> Callable[[Float[Array, "N D"]], dx.Distribution]:
         """Conditional on a set of training data, compute the GP's posterior predictive distribution for a given set of parameters. The returned function can be evaluated at a set of test inputs to compute the corresponding predictive density. Note, to gain predictions on the scale of the original data, the returned distribution will need to be transformed through the likelihood function's inverse link function.
 
-        Args:
-            train_data (Dataset): A `gpx.Dataset` object that contains the input and output data used for training dataset.
-            params (Dict): A dictionary of parameters that should be used to compute the posterior.
-
-        Returns:
-            Callable[[Array], dx.MultivariateNormalTri]: A function that accepts an input array and returns the predictive distribution as a `dx.MultivariateNormalTri`.
+                Args:
+                    train_data (Dataset): A `gpx.Dataset` object that contains the input and output data used for training dataset.
+                    params (Dict): A dictionary of parameters that should be used to compute the posterior.
+
+                Returns:
+        <<<<<<< HEAD
+                    tp.Callable[[Array], dx.Distribution]: A function that accepts an input array and returns the predictive distribution as a `numpyro.distributions.MultivariateNormal`.
         """
         x, n = train_data.X, train_data.n
         gram, cross_covariance = (
@@ -377,7 +346,7 @@
         Kxx = gram(self.prior.kernel, x, params["kernel"])
         Kxx += I(n) * self.jitter
 
-        def predict_fn(test_inputs: Float[Array, "N D"]) -> dx.MultivariateNormalTri:
+        def predict_fn(test_inputs: Float[Array, "N D"]) -> dx.Distribution:
             t = test_inputs
             n_test = t.shape[0]
             Ktx = cross_covariance(self.prior.kernel, t, x, params["kernel"])
@@ -395,13 +364,9 @@
             # Ktt - Ktx Kxx⁻¹ Kxt
             covariance = Ktt
             covariance += I(n_test) * self.jitter
-<<<<<<< HEAD
             covariance = covariance.to_dense() - jnp.matmul(Lx_inv_Kxt.T, Lx_inv_Kxt)
-=======
-            L = jnp.linalg.cholesky(covariance)
->>>>>>> f193bc8e
-
-            return dx.MultivariateNormalTri(jnp.atleast_1d(mean.squeeze()), L)
+
+            return dx.MultivariateNormalFullCovariance(jnp.atleast_1d(mean.squeeze()), covariance)
 
         return predict_fn
 
@@ -448,29 +413,14 @@
         return mll
 
 
-def construct_posterior(
-    prior: Prior, likelihood: AbstractLikelihood
-) -> AbstractPosterior:
-    """Construct a posterior object for a given prior and likelihood.
-
-    Args:
-        prior (Prior): The prior object for the posterior.
-
-        likelihood (AbstractLikelihood): The likelihood object for the posterior.
-
-    Returns:
-
-        AbstractPosterior: A posterior object for the given prior and likelihood.
-    """
+def construct_posterior(prior: Prior, likelihood: AbstractLikelihood) -> AbstractPosterior:
     if isinstance(likelihood, Conjugate):
         PosteriorGP = ConjugatePosterior
 
     elif isinstance(likelihood, NonConjugate):
         PosteriorGP = NonConjugatePosterior
     else:
-        raise NotImplementedError(
-            f"No posterior implemented for {likelihood.name} likelihood"
-        )
+        raise NotImplementedError(f"No posterior implemented for {likelihood.name} likelihood")
     return PosteriorGP(prior=prior, likelihood=likelihood)
 
 
