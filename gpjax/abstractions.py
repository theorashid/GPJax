# Copyright 2022 The GPJax Contributors. All Rights Reserved.
#
# Licensed under the Apache License, Version 2.0 (the "License");
# you may not use this file except in compliance with the License.
# You may obtain a copy of the License at
#
#     http://www.apache.org/licenses/LICENSE-2.0
#
# Unless required by applicable law or agreed to in writing, software
# distributed under the License is distributed on an "AS IS" BASIS,
# WITHOUT WARRANTIES OR CONDITIONS OF ANY KIND, either express or implied.
# See the License for the specific language governing permissions and
# limitations under the License.
# ==============================================================================

from typing import Callable, Dict, Optional

import jax
import jax.numpy as jnp
import jax.random as jr
import optax as ox
from chex import dataclass
from jax import lax
from jax.experimental import host_callback
from jaxtyping import Array, Float
from tqdm.auto import tqdm

<<<<<<< HEAD
from .natural_gradients import natural_gradients
=======
>>>>>>> 7773eefa
from .parameters import ParameterState, constrain, trainable_params, unconstrain
from .types import Dataset, PRNGKeyType
from .variational_inference import StochasticVI


@dataclass(frozen=True)
class InferenceState:
    params: Dict
    history: Float[Array, "n_iters"]

    def unpack(self):
        return self.params, self.history


def progress_bar_scan(n_iters: int, log_rate: int):
    """Progress bar for Jax.lax scans (adapted from https://www.jeremiecoullon.com/2021/01/29/jax_progress_bar/)."""

    tqdm_bars = {}
    remainder = n_iters % log_rate

    def _define_tqdm(args, transform):
        tqdm_bars[0] = tqdm(range(n_iters))

    def _update_tqdm(args, transform):
        loss_val, arg = args
        tqdm_bars[0].update(arg)
        tqdm_bars[0].set_postfix({"Objective": f"{loss_val: .2f}"})

    def _update_progress_bar(loss_val, i):
        """Updates tqdm progress bar of a JAX scan or loop."""
        _ = lax.cond(
            i == 0,
            lambda _: host_callback.id_tap(_define_tqdm, None, result=i),
            lambda _: i,
            operand=None,
        )

        _ = lax.cond(
            # update tqdm every multiple of `print_rate` except at the end
            (i % log_rate == 0) & (i != n_iters - remainder),
            lambda _: host_callback.id_tap(
                _update_tqdm, (loss_val, log_rate), result=i
            ),
            lambda _: i,
            operand=None,
        )

        _ = lax.cond(
            # update tqdm by `remainder`
            i == n_iters - remainder,
            lambda _: host_callback.id_tap(
                _update_tqdm, (loss_val, remainder), result=i
            ),
            lambda _: i,
            operand=None,
        )

    def _close_tqdm(args, transform):
        tqdm_bars[0].close()

    def close_tqdm(result, i):
        return lax.cond(
            i == n_iters - 1,
            lambda _: host_callback.id_tap(_close_tqdm, None, result=result),
            lambda _: result,
            operand=None,
        )

    def _progress_bar_scan(func):
        """Decorator that adds a progress bar to `body_fun` used in `lax.scan`."""

        def wrapper_progress_bar(carry, x):
            if type(x) is tuple:
                iter_num, *_ = x
            else:
                iter_num = x
            result = func(carry, x)
            *_, loss_val = result
            _update_progress_bar(loss_val, iter_num)
            return close_tqdm(result, iter_num)

        return wrapper_progress_bar

    return _progress_bar_scan


def fit(
<<<<<<< HEAD
    objective: Callable,
    parameter_state: ParameterState,
    optax_optim: ox.GradientTransformation,
    n_iters: Optional[int] = 100,
    log_rate: Optional[int] = 10,
=======
    objective: tp.Callable,
    parameter_state: ParameterState,
    optax_optim,
    n_iters: int = 100,
    log_rate: int = 10,
>>>>>>> 7773eefa
) -> InferenceState:
    """Abstracted method for fitting a GP model with respect to a supplied objective function.
    Optimisers used here should originate from Optax.

    Args:
<<<<<<< HEAD
        objective (Callable): The objective function that we are optimising with respect to.
=======
        objective (tp.Callable): The objective function that we are optimising with respect to.
>>>>>>> 7773eefa
        parameter_state (ParameterState): The initial parameter state.
        optax_optim (GradientTransformation): The Optax optimiser that is to be used for learning a parameter set.
        n_iters (int, optional): The number of optimisation steps to run. Defaults to 100.
        log_rate (int, optional): How frequently the objective function's value should be printed. Defaults to 10.

    Returns:
        InferenceState: An InferenceState object comprising the optimised parameters and training history respectively.
    """

    params, trainables, bijectors = parameter_state.unpack()

    def loss(params):
        params = trainable_params(params, trainables)
        params = constrain(params, bijectors)
        return objective(params)

    iter_nums = jnp.arange(n_iters)

    # Tranform params to unconstrained space:
    params = unconstrain(params, bijectors)

    opt_state = optax_optim.init(params)

    @progress_bar_scan(n_iters, log_rate)
    def step(carry, iter_num):
        params, opt_state = carry
        loss_val, loss_gradient = jax.value_and_grad(loss)(params)
        updates, opt_state = optax_optim.update(loss_gradient, opt_state, params)
        params = ox.apply_updates(params, updates)
        carry = params, opt_state
        return carry, loss_val

    (params, _), history = jax.lax.scan(step, (params, opt_state), iter_nums)

    # Tranform params to constrained space:
    params = constrain(params, bijectors)

    inf_state = InferenceState(params=params, history=history)

    return inf_state


def fit_batches(
<<<<<<< HEAD
    objective: Callable,
=======
    objective: tp.Callable,
>>>>>>> 7773eefa
    parameter_state: ParameterState,
    train_data: Dataset,
    optax_optim: ox.GradientTransformation,
    key: PRNGKeyType,
    batch_size: int,
    n_iters: Optional[int] = 100,
    log_rate: Optional[int] = 10,
) -> InferenceState:
    """Abstracted method for fitting a GP model with mini-batches respect to a supplied objective function.
    Optimisers used here should originate from Optax.

    Args:
<<<<<<< HEAD
        objective (Callable): The objective function that we are optimising with respect to.
=======
        objective (tp.Callable): The objective function that we are optimising with respect to.
>>>>>>> 7773eefa
        parameter_state (ParameterState): The parameters for which we would like to minimise our objective function with.
        train_data (Dataset): The training dataset.
        optax_optim (GradientTransformation): The Optax optimiser that is to be used for learning a parameter set.
        key (PRNGKeyType): The PRNG key for the mini-batch sampling.
        batch_size(int): The batch_size.
        n_iters (int, optional): The number of optimisation steps to run. Defaults to 100.
        log_rate (int, optional): How frequently the objective function's value should be printed. Defaults to 10.

    Returns:
        InferenceState: An InferenceState object comprising the optimised parameters and training history respectively.
    """

    params, trainables, bijectors = parameter_state.unpack()

    def loss(params, batch):
        params = trainable_params(params, trainables)
        params = constrain(params, bijectors)
        return objective(params, batch)

    params = unconstrain(params, bijectors)

    opt_state = optax_optim.init(params)
    keys = jr.split(key, n_iters)
    iter_nums = jnp.arange(n_iters)

    @progress_bar_scan(n_iters, log_rate)
    def step(carry, iter_num__and__key):
        iter_num, key = iter_num__and__key
        params, opt_state = carry

        batch = get_batch(train_data, batch_size, key)

        loss_val, loss_gradient = jax.value_and_grad(loss)(params, batch)
        updates, opt_state = optax_optim.update(loss_gradient, opt_state, params)
        params = ox.apply_updates(params, updates)

        carry = params, opt_state
        return carry, loss_val

    (params, _), history = jax.lax.scan(step, (params, opt_state), (iter_nums, keys))

    params = constrain(params, bijectors)
    inf_state = InferenceState(params=params, history=history)

    return inf_state


def get_batch(train_data: Dataset, batch_size: int, key: PRNGKeyType) -> Dataset:
    """Batch the data into mini-batches.

    Args:
        train_data (Dataset): The training dataset.
        batch_size (int): The batch size.

    Returns:
        Dataset: The batched dataset.
    """
    x, y, n = train_data.X, train_data.y, train_data.n

    indicies = jr.choice(key, n, (batch_size,), replace=True)

    return Dataset(X=x[indicies], y=y[indicies])


def fit_natgrads(
    stochastic_vi: StochasticVI,
    parameter_state: ParameterState,
    train_data: Dataset,
    moment_optim: ox.GradientTransformation,
    hyper_optim: ox.GradientTransformation,
    key: PRNGKeyType,
    batch_size: int,
    n_iters: Optional[int] = 100,
    log_rate: Optional[int] = 10,
) -> Dict:
    """This is a training loop for natural gradients. See Salimbeni et al. (2018) Natural Gradients in Practice: Non-Conjugate Variational Inference in Gaussian Process Models
    Each iteration comprises a hyperparameter gradient step followed by natural gradient step to avoid a stale posterior.

    Args:
        stochastic_vi (StochasticVI): The stochastic variational inference algorithm to be used for training.
        parameter_state (ParameterState): The initial parameter state.
        train_data (Dataset): The training dataset.
        moment_optim (GradientTransformation): The Optax optimiser for the natural gradient updates on the moments.
        hyper_optim (GradientTransformation): The Optax optimiser for gradient updates on the hyperparameters.
        key (PRNGKeyType): The PRNG key for the mini-batch sampling.
        batch_size(int): The batch_size.
        n_iters (int, optional): The number of optimisation steps to run. Defaults to 100.
        log_rate (int, optional): How frequently the objective function's value should be printed. Defaults to 10.

    Returns:
        InferenceState: A dataclass comprising optimised parameters and training history.
    """

    params, trainables, bijectors = parameter_state.unpack()

    params = unconstrain(params, bijectors)

    hyper_state = hyper_optim.init(params)
    moment_state = moment_optim.init(params)

    nat_grads_fn, hyper_grads_fn = natural_gradients(
        stochastic_vi, train_data, bijectors, trainables
    )

    keys = jax.random.split(key, n_iters)
    iter_nums = jnp.arange(n_iters)

    @progress_bar_scan(n_iters, log_rate)
    def step(carry, iter_num__and__key):
        iter_num, key = iter_num__and__key
        params, hyper_state, moment_state = carry

        batch = get_batch(train_data, batch_size, key)

        # Hyper-parameters update:
        loss_val, loss_gradient = hyper_grads_fn(params, batch)
        updates, hyper_state = hyper_optim.update(loss_gradient, hyper_state, params)
        params = ox.apply_updates(params, updates)

        # Natural gradients update:
        loss_val, loss_gradient = nat_grads_fn(params, batch)
        updates, moment_state = moment_optim.update(loss_gradient, moment_state, params)
        params = ox.apply_updates(params, updates)

        carry = params, hyper_state, moment_state
        return carry, loss_val

    (params, _, _), history = jax.lax.scan(
        step, (params, hyper_state, moment_state), (iter_nums, keys)
    )
    params = constrain(params, bijectors)
    inf_state = InferenceState(params=params, history=history)
    return inf_state


__all__ = [
    "fit",
    "fit_natgrads",
    "get_batch",
    "natural_gradients",
    "progress_bar_scan",
]<|MERGE_RESOLUTION|>--- conflicted
+++ resolved
@@ -25,10 +25,7 @@
 from jaxtyping import Array, Float
 from tqdm.auto import tqdm
 
-<<<<<<< HEAD
 from .natural_gradients import natural_gradients
-=======
->>>>>>> 7773eefa
 from .parameters import ParameterState, constrain, trainable_params, unconstrain
 from .types import Dataset, PRNGKeyType
 from .variational_inference import StochasticVI
@@ -116,29 +113,22 @@
 
 
 def fit(
-<<<<<<< HEAD
     objective: Callable,
     parameter_state: ParameterState,
     optax_optim: ox.GradientTransformation,
     n_iters: Optional[int] = 100,
     log_rate: Optional[int] = 10,
-=======
     objective: tp.Callable,
     parameter_state: ParameterState,
     optax_optim,
     n_iters: int = 100,
     log_rate: int = 10,
->>>>>>> 7773eefa
 ) -> InferenceState:
     """Abstracted method for fitting a GP model with respect to a supplied objective function.
     Optimisers used here should originate from Optax.
 
     Args:
-<<<<<<< HEAD
         objective (Callable): The objective function that we are optimising with respect to.
-=======
-        objective (tp.Callable): The objective function that we are optimising with respect to.
->>>>>>> 7773eefa
         parameter_state (ParameterState): The initial parameter state.
         optax_optim (GradientTransformation): The Optax optimiser that is to be used for learning a parameter set.
         n_iters (int, optional): The number of optimisation steps to run. Defaults to 100.
@@ -182,11 +172,7 @@
 
 
 def fit_batches(
-<<<<<<< HEAD
     objective: Callable,
-=======
-    objective: tp.Callable,
->>>>>>> 7773eefa
     parameter_state: ParameterState,
     train_data: Dataset,
     optax_optim: ox.GradientTransformation,
@@ -199,11 +185,7 @@
     Optimisers used here should originate from Optax.
 
     Args:
-<<<<<<< HEAD
         objective (Callable): The objective function that we are optimising with respect to.
-=======
-        objective (tp.Callable): The objective function that we are optimising with respect to.
->>>>>>> 7773eefa
         parameter_state (ParameterState): The parameters for which we would like to minimise our objective function with.
         train_data (Dataset): The training dataset.
         optax_optim (GradientTransformation): The Optax optimiser that is to be used for learning a parameter set.
