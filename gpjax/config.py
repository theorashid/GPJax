from typing import Tuple

import tensorflow_probability.substrates.jax.bijectors as tfb
from ml_collections import ConfigDict


def get_defaults():
    config = ConfigDict()
    # Covariance matrix stabilising jitter
    config.jitter = 1e-6

    # Default bijections
    config.transformations = transformations = ConfigDict()
    transformations.positive_transform = tfb.Softplus()
    transformations.identity_transform = tfb.Identity()

    # Default parameter transforms
    transformations.lengthscale = "positive_transform"
    transformations.variance = "positive_transform"
    transformations.obs_noise = "positive_transform"
    transformations.latent = "identity_transform"
    transformations.basis_fns = "identity_transform"
<<<<<<< HEAD
    transformations.inducing_inputs = "identity_transform"
=======
    return config


def add_parameter(config: ConfigDict, bijection_tuple: Tuple[str, tfb.Bijector]) -> ConfigDict:
    param_name, bijection = bijection_tuple
    lookup_name = f"custom_{param_name}"
    config.transformations[lookup_name] = bijection
    config.transformations[param_name] = lookup_name
>>>>>>> 929fcb88
    return config<|MERGE_RESOLUTION|>--- conflicted
+++ resolved
@@ -1,4 +1,5 @@
 from typing import Tuple
+import jax.random as jr
 
 import tensorflow_probability.substrates.jax.bijectors as tfb
 from ml_collections import ConfigDict
@@ -6,6 +7,9 @@
 
 def get_defaults():
     config = ConfigDict()
+    # Define a default seed
+    config.seed = jr.PRNGKey(123)
+
     # Covariance matrix stabilising jitter
     config.jitter = 1e-6
 
@@ -20,16 +24,15 @@
     transformations.obs_noise = "positive_transform"
     transformations.latent = "identity_transform"
     transformations.basis_fns = "identity_transform"
-<<<<<<< HEAD
     transformations.inducing_inputs = "identity_transform"
-=======
     return config
 
 
-def add_parameter(config: ConfigDict, bijection_tuple: Tuple[str, tfb.Bijector]) -> ConfigDict:
+def add_parameter(
+    config: ConfigDict, bijection_tuple: Tuple[str, tfb.Bijector]
+) -> ConfigDict:
     param_name, bijection = bijection_tuple
     lookup_name = f"custom_{param_name}"
     config.transformations[lookup_name] = bijection
     config.transformations[param_name] = lookup_name
->>>>>>> 929fcb88
     return config