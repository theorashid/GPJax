# # Copyright 2022 The JaxGaussianProcesses Contributors. All Rights Reserved.
# #
# # you may not use this file except in compliance with the License.
# # You may obtain a copy of the License at
# #
# #
# # Unless required by applicable law or agreed to in writing, software
# # distributed under the License is distributed on an "AS IS" BASIS,
# # WITHOUT WARRANTIES OR CONDITIONS OF ANY KIND, either express or implied.
# # See the License for the specific language governing permissions and
# # limitations under the License.

from cola.ops import I_like
from jax.config import config
import jax.numpy as jnp
import jax.random as jr
import networkx as nx

from gpjax.kernels.non_euclidean import (
    CatKernel,
    GraphKernel,
)
<<<<<<< HEAD
from gpjax.linops import identity
=======
>>>>>>> c927ce59

# # Enable Float64 for more stable matrix inversions.
config.update("jax_enable_x64", True)


def test_graph_kernel():
    # Create a random graph, G, and verice labels, x,
    n_verticies = 20
    n_edges = 40
    G = nx.gnm_random_graph(n_verticies, n_edges, seed=123)
    x = jnp.arange(n_verticies).reshape(-1, 1)

    # Compute graph laplacian
    L = nx.laplacian_matrix(G).toarray() + jnp.eye(n_verticies) * 1e-12

    # Create graph kernel
    kern = GraphKernel(laplacian=L)
    assert isinstance(kern, GraphKernel)
    assert kern.num_vertex == n_verticies
    assert kern.eigenvalues.shape == (n_verticies, 1)
    assert kern.eigenvectors.shape == (n_verticies, n_verticies)

    # Compute gram matrix
    Kxx = kern.gram(x)
    assert Kxx.shape == (n_verticies, n_verticies)

    # Check positive definiteness
    Kxx += I_like(Kxx) * 1e-6
    eigen_values = jnp.linalg.eigvalsh(Kxx.to_dense())
    assert all(eigen_values > 0)


def test_cat_kernel():
    x = jr.normal(jr.PRNGKey(123), (5000, 3))
    gram = jnp.cov(x.T)
    params = CatKernel.gram_to_stddev_cholesky_lower(gram)
    dk = CatKernel(
        inspace_vals=list(range(len(gram))),
        stddev=params.stddev,
        cholesky_lower=params.cholesky_lower,
    )
    assert jnp.allclose(dk.explicit_gram, gram)

    sdev = jnp.ones((2,))
    cholesky_lower = jnp.eye(2)
    inspace_vals = [0.0, 1.0]

    # Initialize CatKernel object
    dict_kernel = CatKernel(
        stddev=sdev, cholesky_lower=cholesky_lower, inspace_vals=inspace_vals
    )

    assert dict_kernel.stddev.shape == sdev.shape
    assert jnp.allclose(dict_kernel.stddev, sdev)
    assert jnp.allclose(dict_kernel.cholesky_lower, cholesky_lower)
    assert dict_kernel.inspace_vals == inspace_vals


def test_cat_kernel_gram_to_stddev_cholesky_lower():
    gram = jnp.array([[1.0, 0.5], [0.5, 1.0]])
    sdev_expected = jnp.array([1.0, 1.0])
    cholesky_lower_expected = jnp.array([[1.0, 0.0], [0.5, 0.8660254]])

    # Compute sdev and cholesky_lower from gram
    sdev, cholesky_lower = CatKernel.gram_to_stddev_cholesky_lower(gram)

    assert jnp.allclose(sdev, sdev_expected)
    assert jnp.allclose(cholesky_lower, cholesky_lower_expected)


def test_cat_kernel_call():
    sdev = jnp.ones((2,))
    cholesky_lower = jnp.eye(2)
    inspace_vals = [0.0, 1.0]

    # Initialize CatKernel object
    dict_kernel = CatKernel(
        stddev=sdev, cholesky_lower=cholesky_lower, inspace_vals=inspace_vals
    )

    # Compute kernel value for pair of inputs
    kernel_value = dict_kernel.__call__(0, 1)

    assert jnp.allclose(kernel_value, 0.0)  # since cholesky_lower is identity matrix


def test_cat_kernel_explicit_gram():
    sdev = jnp.ones((2,))
    cholesky_lower = jnp.eye(2)
    inspace_vals = [0.0, 1.0]

    # Initialize CatKernel object
    dict_kernel = CatKernel(
        stddev=sdev, cholesky_lower=cholesky_lower, inspace_vals=inspace_vals
    )

    # Compute explicit gram matrix
    explicit_gram = dict_kernel.explicit_gram

    assert explicit_gram.shape == (2, 2)
    assert jnp.allclose(
        explicit_gram, jnp.eye(2)
    )  # since sdev are ones and cholesky_lower is identity matrix<|MERGE_RESOLUTION|>--- conflicted
+++ resolved
@@ -20,10 +20,6 @@
     CatKernel,
     GraphKernel,
 )
-<<<<<<< HEAD
-from gpjax.linops import identity
-=======
->>>>>>> c927ce59
 
 # # Enable Float64 for more stable matrix inversions.
 config.update("jax_enable_x64", True)
