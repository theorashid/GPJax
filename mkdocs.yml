--- conflicted
+++ resolved
@@ -29,11 +29,8 @@
     - Stochastic sparse GPs: examples/collapsed_vi.py
     - Pathwise Sampling for Spatial Modelling: examples/spatial.py
     - Bayesian Optimisation: examples/bayesian_optimisation.py
-<<<<<<< HEAD
     - Decision Making: examples/decision_making.py
-=======
     - Multi-output GPs for Ocean Modelling: examples/oceanmodelling.py
->>>>>>> c927ce59
   - 📖 Guides for customisation:
     - Kernels: examples/constructing_new_kernels.py
     - Likelihoods: examples/likelihoods_guide.py
